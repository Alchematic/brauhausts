import * as _ from 'lodash';
import { createDefaultFermentable } from './fermentable';
import { createDefaultMash, createDefaultMashStep } from './mash';
<<<<<<< HEAD
import { computeRecipeGrainWeight, createRecipe, Recipe, RecipeType, RecipeTypeMap } from './recipe';
import { createDefaultSpice, Spice } from './spice';
=======
import { computeRecipeGrainWeight, createRecipe, Recipe } from './recipe';
import { createDefaultSpice } from './spice';
>>>>>>> 61e3919b
import { parseXML } from './utils';
import { createDefaultYeast } from './yeast';

/**
 * In beerXML a fermentable may be stored as recipe.fermentable or as recipe.fermentables.fermentable.
 * The same is true with most things that there may be multiple of. This function allows checking for
 * either case and returning the result as an array.
 */
const findPluralOrSingularAsArray = (recipe: any, pluralForm: string, singularForm: string) => {
  const result = _.get(recipe, `${pluralForm}.${singularForm}`, _.get(recipe, `${singularForm}`, []));

  return _.isObject(result) && !_.isArray(result) ? [result] : _.toArray(result);
};

export const importBeerXML = async (xml: string) => {
  const beerXmlObject = await parseXML(xml);

  const recipes = findPluralOrSingularAsArray(beerXmlObject, 'RECIPES', 'RECIPE');

  return _.map(recipes, (xmlRecipe: any) => {
    const hops = findPluralOrSingularAsArray(xmlRecipe, 'HOPS', 'HOP');
    const fermentables = findPluralOrSingularAsArray(xmlRecipe, 'FERMENTABLES', 'FERMENTABLE');
    const yeasts = findPluralOrSingularAsArray(xmlRecipe, 'YEASTS', 'YEAST');
    const miscs = findPluralOrSingularAsArray(xmlRecipe, 'MISCS', 'MISC');
    // There are some weird cases here. Mashs and Styles seem to never actually be used, even though they exist
    // in the beerxml docs. They are almost always listed as a singular mash or style. For now we can't handle multiple
    const styles = findPluralOrSingularAsArray(xmlRecipe, 'STYLES', 'STYLE');
    const mashs = findPluralOrSingularAsArray(xmlRecipe, 'MASHS', 'MASH');
<<<<<<< HEAD
    const mashSteps = _.map(_.map(mashs, 'MASH_STEPS'), step => step.MASH_STEP);
    const equipments = findPluralOrSingularAsArray(xmlRecipe, 'EQUIPMENTS', 'EQUIPMENT');
=======
    const mashSteps = findPluralOrSingularAsArray(mashs, '[0].MASH_STEPS', '[0].MASH_STEP');
>>>>>>> 61e3919b

    const overrideRecipe: Partial<Recipe> = {};

    _.map(xmlRecipe, (value, key) => {
      switch (key.toLowerCase()) {
        case 'name':
          overrideRecipe.name = value;
          break;
        case 'brewer':
          overrideRecipe.author = value;
          break;
<<<<<<< HEAD
        case 'type':
          overrideRecipe.type = RecipeTypeMap[value as keyof typeof RecipeTypeMap];
=======
        case 'notes':
          overrideRecipe.notes = value;
>>>>>>> 61e3919b
          break;
        case 'batch_size':
          overrideRecipe.batchSize = parseFloat(value);
          break;
        case 'boil_size':
          overrideRecipe.boilSize = parseFloat(value);
          break;
        case 'efficiency':
          overrideRecipe.mashEfficiency = parseFloat(value);
          break;
        case 'primary_age':
          overrideRecipe.primaryDays = parseFloat(value);
          break;
        case 'primary_temp':
          overrideRecipe.primaryTemp = parseFloat(value);
          break;
        case 'secondary_age':
          overrideRecipe.secondaryDays = parseFloat(value);
          break;
        case 'secondary_temp':
          overrideRecipe.secondaryTemp = parseFloat(value);
          break;
        case 'tertiary_age':
          overrideRecipe.tertiaryDays = parseFloat(value);
          break;
        case 'tertiary_temp':
          overrideRecipe.tertiaryTemp = parseFloat(value);
          break;
        case 'carbonation':
          overrideRecipe.bottlingPressure = parseFloat(value);
          break;
        case 'carbonation_temp':
          overrideRecipe.bottlingTemp = parseFloat(value);
          break;
        case 'age':
          overrideRecipe.agingDays = parseFloat(value);
          break;
        case 'age_temp':
          overrideRecipe.agingTemp = parseFloat(value);
          break;
        case 'ibu':
          overrideRecipe.ibu = parseFloat(value);
          break;
        case 'og':
          overrideRecipe.og = parseFloat(value);
          break;
        case 'est_og':
          overrideRecipe.est_og = parseFloat(value);
          break;
        case 'fg':
          overrideRecipe.fg = parseFloat(value);
          break;
        case 'est_fg':
          overrideRecipe.est_fg = parseFloat(value);
          break;
        case 'color':
          overrideRecipe.color = parseFloat(value);
          break;
        case 'est_color':
          overrideRecipe.est_color = parseFloat(value);
          break;
        case 'abv':
          overrideRecipe.abv = parseFloat(value);
          break;
        case 'est_abv':
          overrideRecipe.est_abv = parseFloat(value);
          break;
      }
    });

    overrideRecipe.style = {
      name: '',
      category: '',
      og: [1.0, 1.15],
      fg: [1.0, 1.15],
      ibu: [0, 150],
      color: [0, 500],
      abv: [0, 14],
      carb: [1.0, 4.0],
    };
    if (_.size(styles) > 1) {
      console.warn(`We currently do not support having more than one style in a recipe. The recipe acts as if
        only the first style exists.`);
    }
    _.each(_.first(styles), (styleValue, styleKey) => {
      switch (styleKey.toLowerCase()) {
        case 'name':
          overrideRecipe.style.name = styleValue;
          break;
        case 'category':
          overrideRecipe.style.category = styleValue;
          break;
        case 'og_min':
          overrideRecipe.style.og[0] = parseFloat(styleValue);
          break;
        case 'og_max':
          overrideRecipe.style.og[1] = parseFloat(styleValue);
          break;
        case 'fg_min':
          overrideRecipe.style.fg[0] = parseFloat(styleValue);
          break;
        case 'fg_max':
          overrideRecipe.style.fg[1] = parseFloat(styleValue);
          break;
        case 'ibu_min':
          overrideRecipe.style.ibu[0] = parseFloat(styleValue);
          break;
        case 'ibu_max':
          overrideRecipe.style.ibu[1] = parseFloat(styleValue);
          break;
        case 'color_min':
          overrideRecipe.style.color[0] = parseFloat(styleValue);
          break;
        case 'color_max':
          overrideRecipe.style.color[1] = parseFloat(styleValue);
          break;
        case 'abv_min':
          overrideRecipe.style.abv[0] = parseFloat(styleValue);
          break;
        case 'abv_max':
          overrideRecipe.style.abv[1] = parseFloat(styleValue);
          break;
        case 'carb_min':
          overrideRecipe.style.carb[0] = parseFloat(styleValue);
          break;
        case 'carb_max':
          overrideRecipe.style.carb[1] = parseFloat(styleValue);
          break;
      }
    });
    overrideRecipe.fermentables = _.map(fermentables, fermentable => {
      const newFermentable = createDefaultFermentable();
      _.each(fermentable, (fermentableValue, fermentableKey) => {
        switch (fermentableKey.toLowerCase()) {
          case 'name':
            newFermentable.name = fermentableValue;
            break;
          case 'amount':
            newFermentable.weight = parseFloat(fermentableValue);
            break;
          case 'yield':
            newFermentable.yield = parseFloat(fermentableValue);
            break;
          case 'color':
            newFermentable.color = parseFloat(fermentableValue);
            break;
          case 'add_after_boil':
            newFermentable.late = fermentableValue.toLowerCase() === 'true';
            break;
        }
      });

      return newFermentable;
    });

    overrideRecipe.spices = _.map(_.concat(hops, miscs), spice => {
      const newSpice = _.defaults(
        {
          name: spice.NAME,
          weight: parseFloat(spice.AMOUNT) || undefined,
          aa: parseFloat(spice.ALPHA) || undefined,
          use: spice.USE,
          form: spice.FORM,
          time: spice.TIME,
        },
        createDefaultSpice(),
      );

      return newSpice;
    });

    overrideRecipe.yeast = _.map(yeasts, yeast => {
      const newYeast = createDefaultYeast();
      _.each(yeast, (yeastValue, yeastKey) => {
        switch (yeastKey.toLowerCase()) {
          case 'name':
            newYeast.name = yeastValue;
            break;
          case 'type':
            newYeast.type = yeastValue;
            break;
          case 'form':
            newYeast.form = yeastValue;
            break;
          case 'attenuation':
            newYeast.attenuation = parseFloat(yeastValue);
            break;
        }
      });

      return newYeast;
    });

    if (_.size(mashs) > 1) {
      console.warn(`We currently do not support having more than one mash in a recipe. The recipe acts as if
        only the first mash exists.`);
    }
    overrideRecipe.mash = createDefaultMash();
    _.each(_.first(mashs), (mashValue, mashKey) => {
      switch (mashKey.toLowerCase()) {
        case 'name':
          overrideRecipe.mash.name = mashValue;
          break;
        case 'grain_temp':
          overrideRecipe.mash.grainTemp = parseFloat(mashValue);
          break;
        case 'sparge_temp':
          overrideRecipe.mash.spargeTemp = parseFloat(mashValue);
          break;
        case 'ph':
          overrideRecipe.mash.ph = parseFloat(mashValue);
          break;
        case 'notes':
          overrideRecipe.mash.notes = mashValue;
          break;
      }
    });
    // Must calculate mash steps after fermentables due to the use of fermentables to compute grain weight
    const newMashSteps = _.map(mashSteps, mashStep => {
      const newMashStep = createDefaultMashStep();
      _.each(mashStep, (mashStepValue, mashStepKey) => {
        switch (mashStepKey.toLowerCase()) {
          case 'name':
            newMashStep.name = mashStepValue;
            break;
          case 'type':
            newMashStep.type = mashStepValue;
            break;
          case 'infuse_amount':
            newMashStep.waterRatio = parseFloat(mashStepValue) / computeRecipeGrainWeight(overrideRecipe as Recipe);
            break;
          case 'step_temp':
            newMashStep.temp = parseFloat(mashStepValue);
            break;
          case 'end_temp':
            newMashStep.endTemp = parseFloat(mashStepValue);
            break;
          case 'step_time':
            newMashStep.time = parseFloat(mashStepValue);
            break;
          case 'decoction_amt':
            newMashStep.waterRatio = parseFloat(mashStepValue) / computeRecipeGrainWeight(overrideRecipe as Recipe);
            break;
        }
      });

      return newMashStep;
    });
    _.set(overrideRecipe, 'mash.steps', newMashSteps);

    return createRecipe(overrideRecipe);
  });
};<|MERGE_RESOLUTION|>--- conflicted
+++ resolved
@@ -1,13 +1,8 @@
 import * as _ from 'lodash';
 import { createDefaultFermentable } from './fermentable';
 import { createDefaultMash, createDefaultMashStep } from './mash';
-<<<<<<< HEAD
-import { computeRecipeGrainWeight, createRecipe, Recipe, RecipeType, RecipeTypeMap } from './recipe';
-import { createDefaultSpice, Spice } from './spice';
-=======
-import { computeRecipeGrainWeight, createRecipe, Recipe } from './recipe';
+import { computeRecipeGrainWeight, createRecipe, Recipe, RecipeTypeMap } from './recipe';
 import { createDefaultSpice } from './spice';
->>>>>>> 61e3919b
 import { parseXML } from './utils';
 import { createDefaultYeast } from './yeast';
 
@@ -36,12 +31,8 @@
     // in the beerxml docs. They are almost always listed as a singular mash or style. For now we can't handle multiple
     const styles = findPluralOrSingularAsArray(xmlRecipe, 'STYLES', 'STYLE');
     const mashs = findPluralOrSingularAsArray(xmlRecipe, 'MASHS', 'MASH');
-<<<<<<< HEAD
     const mashSteps = _.map(_.map(mashs, 'MASH_STEPS'), step => step.MASH_STEP);
-    const equipments = findPluralOrSingularAsArray(xmlRecipe, 'EQUIPMENTS', 'EQUIPMENT');
-=======
-    const mashSteps = findPluralOrSingularAsArray(mashs, '[0].MASH_STEPS', '[0].MASH_STEP');
->>>>>>> 61e3919b
+    // const equipments = findPluralOrSingularAsArray(xmlRecipe, 'EQUIPMENTS', 'EQUIPMENT');
 
     const overrideRecipe: Partial<Recipe> = {};
 
@@ -53,13 +44,11 @@
         case 'brewer':
           overrideRecipe.author = value;
           break;
-<<<<<<< HEAD
         case 'type':
           overrideRecipe.type = RecipeTypeMap[value as keyof typeof RecipeTypeMap];
-=======
+          break;
         case 'notes':
           overrideRecipe.notes = value;
->>>>>>> 61e3919b
           break;
         case 'batch_size':
           overrideRecipe.batchSize = parseFloat(value);
